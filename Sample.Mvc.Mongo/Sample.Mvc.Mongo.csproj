--- conflicted
+++ resolved
@@ -97,10 +97,7 @@
       <DependentUpon>Global.asax</DependentUpon>
       <SubType>Code</SubType>
     </Compile>
-<<<<<<< HEAD
-=======
     <Compile Include="Models\MongoDemoModel.cs" />
->>>>>>> 97085b5c
     <Compile Include="Properties\AssemblyInfo.cs" />
     <Compile Include="Service References\SampleService\Reference.cs">
       <AutoGen>True</AutoGen>
@@ -180,14 +177,11 @@
       <Name>StackExchange.Profiling</Name>
     </ProjectReference>
   </ItemGroup>
-<<<<<<< HEAD
   <ItemGroup>
     <Folder Include="Helpers\" />
     <Folder Include="Models\" />
   </ItemGroup>
-=======
   <ItemGroup />
->>>>>>> 97085b5c
   <PropertyGroup>
     <VisualStudioVersion Condition="'$(VisualStudioVersion)' == ''">10.0</VisualStudioVersion>
     <VSToolsPath Condition="'$(VSToolsPath)' == ''">$(MSBuildExtensionsPath32)\Microsoft\VisualStudio\v$(VisualStudioVersion)</VSToolsPath>
