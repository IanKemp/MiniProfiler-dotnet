module MiniProfilerRails
  class Railtie < ::Rails::Railtie

    initializer "rack_mini_profiler.configure_rails_initialization" do |app|

      # By default, only show the MiniProfiler in development mode
      Rack::MiniProfiler.configuration[:authorize_cb] = lambda { |env|
        Rails.env.development? && !(env['PATH_INFO'] =~ /^\/assets\//)
      }
      tmp = Rails.root.to_s + "/tmp/miniprofiler"
<<<<<<< HEAD
      Dir::mkdir(tmp) unless File.exists?(tmp)
      
      # The file store is just so much less flaky
=======
      FileUtils.mkdir_p(tmp) unless File.exists?(tmp)
>>>>>>> 515d711b
      Rack::MiniProfiler.configuration[:storage_options] = {:path => tmp}
      Rack::MiniProfiler.configuration[:storage] = Rack::MiniProfiler::FileStore

      # Quiet the SQL stack traces
      Rack::MiniProfiler.configuration[:backtrace_remove] = Rails.root.to_s + "/"
      Rack::MiniProfiler.configuration[:backtrace_filter] =  /^\/?(app|config|lib|test)/

      # Install the Middleware
      app.middleware.insert_before 'Rack::Lock', 'Rack::MiniProfiler'

      # Attach to various Rails methods
      ::Rack::MiniProfiler.profile_method(ActionController::Base, :process) {|action| "Executing action: #{action}"}
      ::Rack::MiniProfiler.profile_method(ActionView::Template, :render) {|x,y| "Rendering: #{@virtual_path}"}


    end

  end
end<|MERGE_RESOLUTION|>--- conflicted
+++ resolved
@@ -7,14 +7,11 @@
       Rack::MiniProfiler.configuration[:authorize_cb] = lambda { |env|
         Rails.env.development? && !(env['PATH_INFO'] =~ /^\/assets\//)
       }
+
+      # The file store is just so much less flaky
       tmp = Rails.root.to_s + "/tmp/miniprofiler"
-<<<<<<< HEAD
       Dir::mkdir(tmp) unless File.exists?(tmp)
       
-      # The file store is just so much less flaky
-=======
-      FileUtils.mkdir_p(tmp) unless File.exists?(tmp)
->>>>>>> 515d711b
       Rack::MiniProfiler.configuration[:storage_options] = {:path => tmp}
       Rack::MiniProfiler.configuration[:storage] = Rack::MiniProfiler::FileStore
 
