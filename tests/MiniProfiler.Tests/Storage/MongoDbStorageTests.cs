--- conflicted
+++ resolved
@@ -48,22 +48,11 @@
 
             try
             {
-<<<<<<< HEAD
-                var options = new MongoDbStorageOptions
-                {
-                    ConnectionString = TestConfig.Current.MongoDbConnectionString,
-                    CollectionName = "MPTest" + TestId,
-                };
-
-                Storage = new MongoDbStorage(options);
-
-=======
                 Storage = new MongoDbStorage(
                     TestConfig.Current.MongoDbConnectionString,
                     "MPTest" + TestId);
 
                 Storage.WithIndexCreation();
->>>>>>> a009d55a
                 Storage.GetUnviewedIds("");
             }
             catch (Exception e)
