--- conflicted
+++ resolved
@@ -1,646 +1,635 @@
-﻿var MiniProfiler = (function ($) {
-
-    var options,
-        container,
-        controls,
-        fetchedIds = [],
-        fetchingIds = []  // so we never pull down a profiler twice
-        ;
-
-    var hasLocalStorage = function () {
-        try {
-            return 'localStorage' in window && window['localStorage'] !== null;
-        } catch (e) {
-            return false;
-        }
-    };
-
-    var getVersionedKey = function (keyPrefix) {
-        return keyPrefix + '-' + options.version;
-    }
-
-    var save = function (keyPrefix, value) {
-        if (!hasLocalStorage()) { return; }
-
-        // clear old keys with this prefix, if any
-        for (var i = 0; i < localStorage.length; i++) {
-            if ((localStorage.key(i) || '').indexOf(keyPrefix) > -1) {
-                localStorage.removeItem(localStorage.key(i));
-            }
-        }
-
-        // save under this version
-        localStorage[getVersionedKey(keyPrefix)] = value;
-    };
-
-    var load = function (keyPrefix) {
-        if (!hasLocalStorage()) { return null; }
-
-        return localStorage[getVersionedKey(keyPrefix)];
-    };
-
-    var fetchTemplates = function (success) {
-        var key = 'mini-profiler-templates',
-            cached = load(key);
-
-        if (cached) {
-            $('body').append(cached);
-            success();
-        }
-        else {
-            $.get(options.path + 'mini-profiler-includes.tmpl?v=' + options.version, function (data) {
-                if (data) {
-                    save(key, data);
-                    $('body').append(data);
-                    success();
-                }
-            });
-        }
-    };
-
-    var fetchResults = function (ids) {
-        for (var i = 0, id; i < ids.length; i++) {
-            id = ids[i];
-            if ($.inArray(id, fetchedIds) < 0 && $.inArray(id, fetchingIds) < 0) {
-                var idx = fetchingIds.push(id) - 1;
-
-                $.ajax({
-                    url: options.path + 'mini-profiler-results?id=' + id + '&popup=1',
-                    dataType: 'json',
-                    success: function (json) {
-                        fetchedIds.push(id);
-                        buttonShow(json);
-                    },
-                    complete: function () {
-                        fetchingIds.splice(idx, 1);
-                    }
-                });
-            }
-        }
-    };
-
-    var renderTemplate = function (json) {
-        return $('#profilerTemplate').tmpl(json);
-    };
-
-    var buttonShow = function (json) {
-        var result = renderTemplate(json);
-
-        if (controls)
-            result.insertBefore(controls);
-        else
-            result.appendTo(container);
-
-        var button = result.find('.profiler-button'),
-            popup = result.find('.profiler-popup');
-
-        // button will appear in corner with the total profiling duration - click to show details
-        button.click(function () { buttonClick(button, popup); });
-
-        // small duration steps and the column with aggregate durations are hidden by default; allow toggling
-        toggleHidden(popup);
-
-        // lightbox in the queries
-        popup.find('.queries-show').click(function () { queriesShow($(this), result); });
-
-        // limit count
-        if (container.find('.profiler-result').length > options.maxTracesToShow)
-            container.find('.profiler-result').first().remove();
-        button.show();
-    };
-
-    var toggleHidden = function (popup) {
-        var trivial = popup.find('.toggle-trivial');
-        var childrenTime = popup.find('.toggle-duration-with-children');
-        var trivialGaps = popup.parent().find('.toggle-trivial-gaps');
-
-        childrenTime.add(trivial).add(trivialGaps).click(function () {
-            var link = $(this),
-                klass = link.attr('class').substr('toggle-'.length),
-                isHidden = link.text().indexOf('show') > -1;
-
-            popup.parent().find('.' + klass).toggle(isHidden);
-            link.text(link.text().replace(isHidden ? 'show' : 'hide', isHidden ? 'hide' : 'show'));
-
-            popupPreventHorizontalScroll(popup);
-        });
-
-        // if option is set or all our timings are trivial, go ahead and show them
-        if (options.showTrivial || trivial.data('show-on-load')) {
-            trivial.click();
-        }
-        // if option is set, go ahead and show time with children
-        if (options.showChildrenTime) {
-            childrenTime.click();
-        }
-    };
-
-    var buttonClick = function (button, popup) {
-        // we're toggling this button/popup
-        if (popup.is(':visible')) {
-            popupHide(button, popup);
-        }
-        else {
-            var visiblePopups = container.find('.profiler-popup:visible'),
-                theirButtons = visiblePopups.siblings('.profiler-button');
-
-            // hide any other popups
-            popupHide(theirButtons, visiblePopups);
-
-            // before showing the one we clicked
-            popupShow(button, popup);
-        }
-    };
-
-    var popupShow = function (button, popup) {
-        button.addClass('profiler-button-active');
-
-        popupSetDimensions(button, popup);
-
-        popup.show();
-
-        popupPreventHorizontalScroll(popup);
-    };
-
-    var popupSetDimensions = function (button, popup) {
-        var top = button.position().top - 1, // position next to the button we clicked
-            windowHeight = $(window).height(),
-            maxHeight = windowHeight - top - 40; // make sure the popup doesn't extend below the fold
-
-        popup
-            .css({ 'top': top, 'max-height': maxHeight })
-            .css(options.renderPosition, button.outerWidth() - 3); // move left or right, based on config
-    };
-
-    var popupPreventHorizontalScroll = function (popup) {
-        var childrenHeight = 0;
-
-        popup.children().each(function () { childrenHeight += $(this).height(); });
-
-        popup.css({ 'padding-right': childrenHeight > popup.height() ? 40 : 10 });
-    }
-
-    var popupHide = function (button, popup) {
-        button.removeClass('profiler-button-active');
-        popup.hide();
-    };
-
-    var queriesShow = function (link, result) {
-
-        var px = 30,
-            win = $(window),
-            width = win.width() - 2 * px,
-            height = win.height() - 2 * px,
-            queries = result.find('.profiler-queries');
-
-        // opaque background
-        $('<div class="profiler-queries-bg"/>').appendTo('body').css({ 'height': $(document).height() }).show();
-
-        // center the queries and ensure long content is scrolled
-        queries.css({ 'top': px, 'max-height': height, 'width': width }).css(options.renderPosition, px)
-            .find('table').css({ 'width': width });
-
-        // have to show everything before we can get a position for the first query
-        queries.show();
-
-        queriesScrollIntoView(link, queries, queries);
-
-        // syntax highlighting
-        prettyPrint();
-    };
-
-    var queriesScrollIntoView = function (link, queries, whatToScroll) {
-        var id = link.closest('tr').attr('data-timing-id'),
-            cells = queries.find('tr[data-timing-id="' + id + '"] td');
-
-        // ensure they're in view
-        whatToScroll.scrollTop(whatToScroll.scrollTop() + cells.first().position().top - 100);
-
-        // highlight and then fade back to original bg color; do it ourselves to prevent any conflicts w/ jquery.UI or other implementations of Resig's color plugin
-        cells.each(function () {
-            var cell = $(this),
-                highlightHex = '#FFFFBB',
-                highlightRgb = getRGB(highlightHex),
-                originalRgb = getRGB(cell.css('background-color')),
-                getColorDiff = function (fx, i) {
-                    // adapted from John Resig's color plugin: http://plugins.jquery.com/project/color
-                    return Math.max(Math.min(parseInt((fx.pos * (originalRgb[i] - highlightRgb[i])) + highlightRgb[i]), 255), 0);
-                };
-
-            // we need to animate some other property to piggy-back on the step function, so I choose you, opacity!
-            cell.css({ 'opacity': 1, 'background-color': highlightHex })
-                .animate({ 'opacity': 1 }, { duration: 2000, step: function (now, fx) {
-                    fx.elem.style['backgroundColor'] = "rgb(" + [getColorDiff(fx, 0), getColorDiff(fx, 1), getColorDiff(fx, 2)].join(",") + ")";
-                }
-                });
-        });
-    };
-
-    // Color Conversion functions from highlightFade
-    // By Blair Mitchelmore
-    // http://jquery.offput.ca/highlightFade/
-    // Parse strings looking for color tuples [255,255,255]
-    var getRGB = function (color) {
-        var result;
-
-        // Check if we're already dealing with an array of colors
-        if (color && color.constructor == Array && color.length == 3) return color;
-
-        // Look for rgb(num,num,num)
-        if (result = /rgb\(\s*([0-9]{1,3})\s*,\s*([0-9]{1,3})\s*,\s*([0-9]{1,3})\s*\)/.exec(color)) return [parseInt(result[1]), parseInt(result[2]), parseInt(result[3])];
-
-        // Look for rgb(num%,num%,num%)
-        if (result = /rgb\(\s*([0-9]+(?:\.[0-9]+)?)\%\s*,\s*([0-9]+(?:\.[0-9]+)?)\%\s*,\s*([0-9]+(?:\.[0-9]+)?)\%\s*\)/.exec(color)) return [parseFloat(result[1]) * 2.55, parseFloat(result[2]) * 2.55, parseFloat(result[3]) * 2.55];
-
-        // Look for #a0b1c2
-        if (result = /#([a-fA-F0-9]{2})([a-fA-F0-9]{2})([a-fA-F0-9]{2})/.exec(color)) return [parseInt(result[1], 16), parseInt(result[2], 16), parseInt(result[3], 16)];
-
-        // Look for #fff
-        if (result = /#([a-fA-F0-9])([a-fA-F0-9])([a-fA-F0-9])/.exec(color)) return [parseInt(result[1] + result[1], 16), parseInt(result[2] + result[2], 16), parseInt(result[3] + result[3], 16)];
-
-        // Look for rgba(0, 0, 0, 0) == transparent in Safari 3
-        if (result = /rgba\(0, 0, 0, 0\)/.exec(color)) return colors['transparent'];
-
-        return null;
-    };
-
-    var bindDocumentEvents = function () {
-        $(document).bind('click keyup', function (e) {
-
-            // this happens on every keystroke, and :visible is crazy expensive in IE <9
-            // and in this case, the display:none check is sufficient.
-            var popup = $('.profiler-popup').filter(function () { return $(this).css("display") !== "none"; });
-
-            if (!popup.length) {
-                return;
-            }
-
-            var button = popup.siblings('.profiler-button'),
-                queries = popup.closest('.profiler-result').find('.profiler-queries'),
-                bg = $('.profiler-queries-bg'),
-                isEscPress = e.type == 'keyup' && e.which == 27,
-                hidePopup = false,
-                hideQueries = false;
-
-            if (bg.is(':visible')) {
-                hideQueries = isEscPress || (e.type == 'click' && !$.contains(queries[0], e.target) && !$.contains(popup[0], e.target));
-            }
-            else if (popup.is(':visible')) {
-                hidePopup = isEscPress || (e.type == 'click' && !$.contains(popup[0], e.target) && !$.contains(button[0], e.target) && button[0] != e.target);
-            }
-
-            if (hideQueries) {
-                bg.remove();
-                queries.hide();
-            }
-
-            if (hidePopup) {
-                popupHide(button, popup);
-            }
-        });
-    };
-
-    var initFullView = function () {
-
-        // first, get jquery tmpl, then render and bind handlers
-        fetchTemplates(function () {
-
-            // profiler will be defined in the full page's head
-            renderTemplate(profiler).appendTo(container);
-
-            var popup = $('.profiler-popup');
-
-            toggleHidden(popup);
-
-            prettyPrint();
-
-            // since queries are already shown, just highlight and scroll when clicking a "1 sql" link
-            popup.find('.queries-show').click(function () {
-                queriesScrollIntoView($(this), $('.profiler-queries'), $(document));
-            });
-        });
-    };
-
-    var initControls = function (container) {
-        if (options.showControls) {
-            controls = $('<div class="profiler-controls"><span class="profiler-min-max">m</span><span class="profiler-clear">c</span></div>').appendTo(container);
-
-            $('.profiler-controls .profiler-min-max').click(function () {
-                container.toggleClass('profiler-min');
-            });
-
-            container.hover(function () {
-                if ($(this).hasClass('profiler-min')) {
-                    $(this).find('.profiler-min-max').show();
-                }
-            },
-            function () {
-                if ($(this).hasClass('profiler-min')) {
-                    $(this).find('.profiler-min-max').hide();
-                }
-            });
-
-            $('.profiler-controls .profiler-clear').click(function () {
-                container.find('.profiler-result').remove();
-            });
-        }
-        else {
-            container.addClass('profiler-no-controls');
-        }
-    };
-
-    var initPopupView = function () {
-        // all fetched profilings will go in here
-        container = $('<div class="profiler-results"/>').appendTo('body');
-
-        // MiniProfiler.RenderIncludes() sets which corner to render in - default is upper left
-        container.addClass(options.renderPosition);
-
-        //initialize the controls
-        initControls(container);
-
-        // we'll render results json via a jquery.tmpl - after we get the templates, we'll fetch the initial json to populate it
-        fetchTemplates(function () {
-            // get master page profiler results
-            fetchResults(options.ids);
-        });
-
-        // fetch profile results for any ajax calls
-        $(document).ajaxComplete(function (e, xhr, settings) {
-            if (xhr) {
-                // should be an array of strings, e.g. ["008c4813-9bd7-443d-9376-9441ec4d6a8c","16ff377b-8b9c-4c20-a7b5-97cd9fa7eea7"]
-                var stringIds = xhr.getResponseHeader('X-MiniProfiler-Ids');
-                if (stringIds) {
-                    var ids = typeof JSON != 'undefined' ? JSON.parse(stringIds) : eval(stringIds);
-                    fetchResults(ids);
-                }
-            }
-        });
-
-
-        // fetch results after ASP Ajax calls
-<<<<<<< HEAD
-        if (typeof (Sys) != 'undefined' && typeof (Sys.WebForms) != 'undefined' && typeof (Sys.WebForms.PageRequestManager) != 'undefined') {
-=======
-        if (typeof (Sys) != "undefined") {
->>>>>>> 60ac57e2
-            // Get the instance of PageRequestManager.
-            var PageRequestManager = Sys.WebForms.PageRequestManager.getInstance();
-
-            PageRequestManager.add_endRequest(function (sender, args) {
-                if (args) {
-<<<<<<< HEAD
-                    var response = args.get_response();
-                    if (response.get_responseAvailable() && response._xmlHttpRequest != null) {
-                        var stringIds = args.get_response().getResponseHeader('X-MiniProfiler-Ids');
-                        if (stringIds) {
-                            var ids = typeof JSON != 'undefined' ? JSON.parse(stringIds) : eval(stringIds);
-                            fetchResults(ids);
-                        }
-=======
-                    var stringIds = args.get_response().getResponseHeader('X-MiniProfiler-Ids');
-                    if (stringIds) {
-                        var ids = typeof JSON != 'undefined' ? JSON.parse(stringIds) : eval(stringIds);
-                        fetchResults(ids);
->>>>>>> 60ac57e2
-                    }
-                }
-            });
-        }
-
-        // some elements want to be hidden on certain doc events
-        bindDocumentEvents();
-    };
-
-    return {
-
-        init: function (opt) {
-
-            options = opt || {};
-
-            // when rendering a shared, full page, this div will exist
-            container = $('.profiler-result-full');
-
-            if (container.length) {
-                initFullView();
-            }
-            else {
-                initPopupView();
-            }
-        },
-
-        renderDate: function (jsonDate) { // JavaScriptSerializer sends dates as /Date(1308024322065)/
-            if (jsonDate) {
-                return (typeof jsonDate === 'string') ? new Date(parseInt(jsonDate.replace("/Date(", "").replace(")/", ""), 10)).toUTCString() : jsonDate;
-            }
-        },
-
-        renderIndent: function (depth) {
-            var result = '';
-            for (var i = 0; i < depth; i++) {
-                result += '&nbsp;';
-            }
-            return result;
-        },
-
-        renderExecuteType: function (typeId) {
-            // see MvcMiniProfiler.ExecuteType enum
-            switch (typeId) {
-                case 0: return 'None';
-                case 1: return 'NonQuery';
-                case 2: return 'Scalar';
-                case 3: return 'Reader';
-            }
-        },
-
-        shareUrl: function (id) {
-            return options.path + 'mini-profiler-results?id=' + id;
-        },
-
-        getSqlTimings: function (root) {
-            var result = [],
-                addToResults = function (timing) {
-                    if (timing.SqlTimings) {
-                        for (var i = 0, sqlTiming; i < timing.SqlTimings.length; i++) {
-                            sqlTiming = timing.SqlTimings[i];
-
-                            // HACK: add info about the parent Timing to each SqlTiming so UI can render
-                            sqlTiming.ParentTimingName = timing.Name;
-                            result.push(sqlTiming);
-                        }
-                    }
-
-                    if (timing.Children) {
-                        for (var i = 0; i < timing.Children.length; i++) {
-                            addToResults(timing.Children[i]);
-                        }
-                    }
-                };
-
-            // start adding at the root and recurse down
-            addToResults(root);
-
-            var removeDuration = function (list, duration) {
-
-                var newList = [];
-                for (var i = 0; i < list.length; i++) {
-
-                    var item = list[i];
-                    if (duration.start > item.start) {
-                        if (duration.start > item.finish) {
-                            newList.push(item);
-                            continue;
-                        }
-                        newList.push({ start: item.start, finish: duration.start });
-                    }
-
-                    if (duration.finish < item.finish) {
-                        if (duration.finish < item.start) {
-                            newList.push(item);
-                            continue;
-                        }
-                        newList.push({ start: duration.finish, finish: item.finish });
-                    }
-                }
-
-                return newList;
-            }
-
-            var processTimes = function (elem, parent) {
-                var duration = { start: elem.StartMilliseconds, finish: (elem.StartMilliseconds + elem.DurationMilliseconds) };
-                elem.richTiming = [duration];
-                if (parent != null) {
-                    elem.parent = parent;
-                    elem.parent.richTiming = removeDuration(elem.parent.richTiming, duration);
-                }
-
-                if (elem.Children) {
-                    for (var i = 0; i < elem.Children.length; i++) {
-                        processTimes(elem.Children[i], elem);
-                    }
-                }
-            };
-
-            processTimes(root, null);
-
-            // sort results by time
-            result.sort(function (a, b) { return a.StartMilliseconds - b.StartMilliseconds; });
-
-            var determineOverlap = function (gap, node) {
-                var overlap = 0;
-                for (var i = 0; i < node.richTiming.length; i++) {
-                    var current = node.richTiming[i];
-                    if (current.start > gap.finish) {
-                        break;
-                    }
-                    if (current.finish < gap.start) {
-                        continue;
-                    }
-
-                    overlap += Math.min(gap.finish, current.finish) - Math.max(gap.start, current.start);
-                }
-                return overlap;
-            }
-
-            var determineGap = function (gap, node, match) {
-                var overlap = determineOverlap(gap, node);
-                if (match == null || overlap > match.duration) {
-                    match = { name: node.Name, duration: overlap };
-                }
-                else if (match.name == node.Name) {
-                    match.duration += overlap;
-                }
-
-                if (node.Children) {
-                    for (var i = 0; i < node.Children.length; i++) {
-                        match = determineGap(gap, node.Children[i], match);
-                    }
-                }
-                return match;
-            };
-
-            var time = 0;
-            var prev = null;
-            $.each(result, function () {
-                this.prevGap = {
-                    duration: (this.StartMilliseconds - time).toFixed(2),
-                    start: time,
-                    finish: this.StartMilliseconds
-                };
-
-                this.prevGap.topReason = determineGap(this.prevGap, root, null);
-
-                time = this.StartMilliseconds + this.DurationMilliseconds;
-                prev = this;
-            });
-
-
-            if (result.length > 0) {
-                var me = result[result.length - 1];
-                me.nextGap = {
-                    duration: (root.DurationMilliseconds - time).toFixed(2),
-                    start: time,
-                    finish: root.DurationMilliseconds
-                };
-                me.nextGap.topReason = determineGap(me.nextGap, root, null);
-            }
-
-            return result;
-        },
-
-        fetchResultsExposed: function (ids) {
-            return fetchResults(ids);
-        },
-
-        formatDuration: function (duration) {
-            return (duration || 0).toFixed(1);
-        }
-    };
-})(jQuery);
-
-// prettify.js
-// http://code.google.com/p/google-code-prettify/
-
-window.PR_SHOULD_USE_CONTINUATION=true;window.PR_TAB_WIDTH=8;window.PR_normalizedHtml=window.PR=window.prettyPrintOne=window.prettyPrint=void 0;window._pr_isIE6=function(){var y=navigator&&navigator.userAgent&&navigator.userAgent.match(/\bMSIE ([678])\./);y=y?+y[1]:false;window._pr_isIE6=function(){return y};return y};
-(function(){function y(b){return b.replace(L,"&amp;").replace(M,"&lt;").replace(N,"&gt;")}function H(b,f,i){switch(b.nodeType){case 1:var o=b.tagName.toLowerCase();f.push("<",o);var l=b.attributes,n=l.length;if(n){if(i){for(var r=[],j=n;--j>=0;)r[j]=l[j];r.sort(function(q,m){return q.name<m.name?-1:q.name===m.name?0:1});l=r}for(j=0;j<n;++j){r=l[j];r.specified&&f.push(" ",r.name.toLowerCase(),'="',r.value.replace(L,"&amp;").replace(M,"&lt;").replace(N,"&gt;").replace(X,"&quot;"),'"')}}f.push(">");
-for(l=b.firstChild;l;l=l.nextSibling)H(l,f,i);if(b.firstChild||!/^(?:br|link|img)$/.test(o))f.push("</",o,">");break;case 3:case 4:f.push(y(b.nodeValue));break}}function O(b){function f(c){if(c.charAt(0)!=="\\")return c.charCodeAt(0);switch(c.charAt(1)){case "b":return 8;case "t":return 9;case "n":return 10;case "v":return 11;case "f":return 12;case "r":return 13;case "u":case "x":return parseInt(c.substring(2),16)||c.charCodeAt(1);case "0":case "1":case "2":case "3":case "4":case "5":case "6":case "7":return parseInt(c.substring(1),
-8);default:return c.charCodeAt(1)}}function i(c){if(c<32)return(c<16?"\\x0":"\\x")+c.toString(16);c=String.fromCharCode(c);if(c==="\\"||c==="-"||c==="["||c==="]")c="\\"+c;return c}function o(c){var d=c.substring(1,c.length-1).match(RegExp("\\\\u[0-9A-Fa-f]{4}|\\\\x[0-9A-Fa-f]{2}|\\\\[0-3][0-7]{0,2}|\\\\[0-7]{1,2}|\\\\[\\s\\S]|-|[^-\\\\]","g"));c=[];for(var a=[],k=d[0]==="^",e=k?1:0,h=d.length;e<h;++e){var g=d[e];switch(g){case "\\B":case "\\b":case "\\D":case "\\d":case "\\S":case "\\s":case "\\W":case "\\w":c.push(g);
-continue}g=f(g);var s;if(e+2<h&&"-"===d[e+1]){s=f(d[e+2]);e+=2}else s=g;a.push([g,s]);if(!(s<65||g>122)){s<65||g>90||a.push([Math.max(65,g)|32,Math.min(s,90)|32]);s<97||g>122||a.push([Math.max(97,g)&-33,Math.min(s,122)&-33])}}a.sort(function(v,w){return v[0]-w[0]||w[1]-v[1]});d=[];g=[NaN,NaN];for(e=0;e<a.length;++e){h=a[e];if(h[0]<=g[1]+1)g[1]=Math.max(g[1],h[1]);else d.push(g=h)}a=["["];k&&a.push("^");a.push.apply(a,c);for(e=0;e<d.length;++e){h=d[e];a.push(i(h[0]));if(h[1]>h[0]){h[1]+1>h[0]&&a.push("-");
-a.push(i(h[1]))}}a.push("]");return a.join("")}function l(c){for(var d=c.source.match(RegExp("(?:\\[(?:[^\\x5C\\x5D]|\\\\[\\s\\S])*\\]|\\\\u[A-Fa-f0-9]{4}|\\\\x[A-Fa-f0-9]{2}|\\\\[0-9]+|\\\\[^ux0-9]|\\(\\?[:!=]|[\\(\\)\\^]|[^\\x5B\\x5C\\(\\)\\^]+)","g")),a=d.length,k=[],e=0,h=0;e<a;++e){var g=d[e];if(g==="(")++h;else if("\\"===g.charAt(0))if((g=+g.substring(1))&&g<=h)k[g]=-1}for(e=1;e<k.length;++e)if(-1===k[e])k[e]=++n;for(h=e=0;e<a;++e){g=d[e];if(g==="("){++h;if(k[h]===undefined)d[e]="(?:"}else if("\\"===
-g.charAt(0))if((g=+g.substring(1))&&g<=h)d[e]="\\"+k[h]}for(h=e=0;e<a;++e)if("^"===d[e]&&"^"!==d[e+1])d[e]="";if(c.ignoreCase&&r)for(e=0;e<a;++e){g=d[e];c=g.charAt(0);if(g.length>=2&&c==="[")d[e]=o(g);else if(c!=="\\")d[e]=g.replace(/[a-zA-Z]/g,function(s){s=s.charCodeAt(0);return"["+String.fromCharCode(s&-33,s|32)+"]"})}return d.join("")}for(var n=0,r=false,j=false,q=0,m=b.length;q<m;++q){var t=b[q];if(t.ignoreCase)j=true;else if(/[a-z]/i.test(t.source.replace(/\\u[0-9a-f]{4}|\\x[0-9a-f]{2}|\\[^ux]/gi,
-""))){r=true;j=false;break}}var p=[];q=0;for(m=b.length;q<m;++q){t=b[q];if(t.global||t.multiline)throw Error(""+t);p.push("(?:"+l(t)+")")}return RegExp(p.join("|"),j?"gi":"g")}function Y(b){var f=0;return function(i){for(var o=null,l=0,n=0,r=i.length;n<r;++n)switch(i.charAt(n)){case "\t":o||(o=[]);o.push(i.substring(l,n));l=b-f%b;for(f+=l;l>=0;l-=16)o.push("                ".substring(0,l));l=n+1;break;case "\n":f=0;break;default:++f}if(!o)return i;o.push(i.substring(l));return o.join("")}}function I(b,
-f,i,o){if(f){b={source:f,c:b};i(b);o.push.apply(o,b.d)}}function B(b,f){var i={},o;(function(){for(var r=b.concat(f),j=[],q={},m=0,t=r.length;m<t;++m){var p=r[m],c=p[3];if(c)for(var d=c.length;--d>=0;)i[c.charAt(d)]=p;p=p[1];c=""+p;if(!q.hasOwnProperty(c)){j.push(p);q[c]=null}}j.push(/[\0-\uffff]/);o=O(j)})();var l=f.length;function n(r){for(var j=r.c,q=[j,z],m=0,t=r.source.match(o)||[],p={},c=0,d=t.length;c<d;++c){var a=t[c],k=p[a],e=void 0,h;if(typeof k==="string")h=false;else{var g=i[a.charAt(0)];
-if(g){e=a.match(g[1]);k=g[0]}else{for(h=0;h<l;++h){g=f[h];if(e=a.match(g[1])){k=g[0];break}}e||(k=z)}if((h=k.length>=5&&"lang-"===k.substring(0,5))&&!(e&&typeof e[1]==="string")){h=false;k=P}h||(p[a]=k)}g=m;m+=a.length;if(h){h=e[1];var s=a.indexOf(h),v=s+h.length;if(e[2]){v=a.length-e[2].length;s=v-h.length}k=k.substring(5);I(j+g,a.substring(0,s),n,q);I(j+g+s,h,Q(k,h),q);I(j+g+v,a.substring(v),n,q)}else q.push(j+g,k)}r.d=q}return n}function x(b){var f=[],i=[];if(b.tripleQuotedStrings)f.push([A,/^(?:\'\'\'(?:[^\'\\]|\\[\s\S]|\'{1,2}(?=[^\']))*(?:\'\'\'|$)|\"\"\"(?:[^\"\\]|\\[\s\S]|\"{1,2}(?=[^\"]))*(?:\"\"\"|$)|\'(?:[^\\\']|\\[\s\S])*(?:\'|$)|\"(?:[^\\\"]|\\[\s\S])*(?:\"|$))/,
-null,"'\""]);else b.multiLineStrings?f.push([A,/^(?:\'(?:[^\\\']|\\[\s\S])*(?:\'|$)|\"(?:[^\\\"]|\\[\s\S])*(?:\"|$)|\`(?:[^\\\`]|\\[\s\S])*(?:\`|$))/,null,"'\"`"]):f.push([A,/^(?:\'(?:[^\\\'\r\n]|\\.)*(?:\'|$)|\"(?:[^\\\"\r\n]|\\.)*(?:\"|$))/,null,"\"'"]);b.verbatimStrings&&i.push([A,/^@\"(?:[^\"]|\"\")*(?:\"|$)/,null]);if(b.hashComments)if(b.cStyleComments){f.push([C,/^#(?:(?:define|elif|else|endif|error|ifdef|include|ifndef|line|pragma|undef|warning)\b|[^\r\n]*)/,null,"#"]);i.push([A,/^<(?:(?:(?:\.\.\/)*|\/?)(?:[\w-]+(?:\/[\w-]+)+)?[\w-]+\.h|[a-z]\w*)>/,
-null])}else f.push([C,/^#[^\r\n]*/,null,"#"]);if(b.cStyleComments){i.push([C,/^\/\/[^\r\n]*/,null]);i.push([C,/^\/\*[\s\S]*?(?:\*\/|$)/,null])}b.regexLiterals&&i.push(["lang-regex",RegExp("^"+Z+"(/(?=[^/*])(?:[^/\\x5B\\x5C]|\\x5C[\\s\\S]|\\x5B(?:[^\\x5C\\x5D]|\\x5C[\\s\\S])*(?:\\x5D|$))+/)")]);b=b.keywords.replace(/^\s+|\s+$/g,"");b.length&&i.push([R,RegExp("^(?:"+b.replace(/\s+/g,"|")+")\\b"),null]);f.push([z,/^\s+/,null," \r\n\t\u00a0"]);i.push([J,/^@[a-z_$][a-z_$@0-9]*/i,null],[S,/^@?[A-Z]+[a-z][A-Za-z_$@0-9]*/,
-null],[z,/^[a-z_$][a-z_$@0-9]*/i,null],[J,/^(?:0x[a-f0-9]+|(?:\d(?:_\d+)*\d*(?:\.\d*)?|\.\d\+)(?:e[+\-]?\d+)?)[a-z]*/i,null,"0123456789"],[E,/^.[^\s\w\.$@\'\"\`\/\#]*/,null]);return B(f,i)}function $(b){function f(D){if(D>r){if(j&&j!==q){n.push("</span>");j=null}if(!j&&q){j=q;n.push('<span class="',j,'">')}var T=y(p(i.substring(r,D))).replace(e?d:c,"$1&#160;");e=k.test(T);n.push(T.replace(a,s));r=D}}var i=b.source,o=b.g,l=b.d,n=[],r=0,j=null,q=null,m=0,t=0,p=Y(window.PR_TAB_WIDTH),c=/([\r\n ]) /g,
-d=/(^| ) /gm,a=/\r\n?|\n/g,k=/[ \r\n]$/,e=true,h=window._pr_isIE6();h=h?b.b.tagName==="PRE"?h===6?"&#160;\r\n":h===7?"&#160;<br>\r":"&#160;\r":"&#160;<br />":"<br />";var g=b.b.className.match(/\blinenums\b(?::(\d+))?/),s;if(g){for(var v=[],w=0;w<10;++w)v[w]=h+'</li><li class="L'+w+'">';var F=g[1]&&g[1].length?g[1]-1:0;n.push('<ol class="linenums"><li class="L',F%10,'"');F&&n.push(' value="',F+1,'"');n.push(">");s=function(){var D=v[++F%10];return j?"</span>"+D+'<span class="'+j+'">':D}}else s=h;
-for(;;)if(m<o.length?t<l.length?o[m]<=l[t]:true:false){f(o[m]);if(j){n.push("</span>");j=null}n.push(o[m+1]);m+=2}else if(t<l.length){f(l[t]);q=l[t+1];t+=2}else break;f(i.length);j&&n.push("</span>");g&&n.push("</li></ol>");b.a=n.join("")}function u(b,f){for(var i=f.length;--i>=0;){var o=f[i];if(G.hasOwnProperty(o))"console"in window&&console.warn("cannot override language handler %s",o);else G[o]=b}}function Q(b,f){b&&G.hasOwnProperty(b)||(b=/^\s*</.test(f)?"default-markup":"default-code");return G[b]}
-function U(b){var f=b.f,i=b.e;b.a=f;try{var o,l=f.match(aa);f=[];var n=0,r=[];if(l)for(var j=0,q=l.length;j<q;++j){var m=l[j];if(m.length>1&&m.charAt(0)==="<"){if(!ba.test(m))if(ca.test(m)){f.push(m.substring(9,m.length-3));n+=m.length-12}else if(da.test(m)){f.push("\n");++n}else if(m.indexOf(V)>=0&&m.replace(/\s(\w+)\s*=\s*(?:\"([^\"]*)\"|'([^\']*)'|(\S+))/g,' $1="$2$3$4"').match(/[cC][lL][aA][sS][sS]=\"[^\"]*\bnocode\b/)){var t=m.match(W)[2],p=1,c;c=j+1;a:for(;c<q;++c){var d=l[c].match(W);if(d&&
-d[2]===t)if(d[1]==="/"){if(--p===0)break a}else++p}if(c<q){r.push(n,l.slice(j,c+1).join(""));j=c}else r.push(n,m)}else r.push(n,m)}else{var a;p=m;var k=p.indexOf("&");if(k<0)a=p;else{for(--k;(k=p.indexOf("&#",k+1))>=0;){var e=p.indexOf(";",k);if(e>=0){var h=p.substring(k+3,e),g=10;if(h&&h.charAt(0)==="x"){h=h.substring(1);g=16}var s=parseInt(h,g);isNaN(s)||(p=p.substring(0,k)+String.fromCharCode(s)+p.substring(e+1))}}a=p.replace(ea,"<").replace(fa,">").replace(ga,"'").replace(ha,'"').replace(ia," ").replace(ja,
-"&")}f.push(a);n+=a.length}}o={source:f.join(""),h:r};var v=o.source;b.source=v;b.c=0;b.g=o.h;Q(i,v)(b);$(b)}catch(w){if("console"in window)console.log(w&&w.stack?w.stack:w)}}var A="str",R="kwd",C="com",S="typ",J="lit",E="pun",z="pln",P="src",V="nocode",Z=function(){for(var b=["!","!=","!==","#","%","%=","&","&&","&&=","&=","(","*","*=","+=",",","-=","->","/","/=",":","::",";","<","<<","<<=","<=","=","==","===",">",">=",">>",">>=",">>>",">>>=","?","@","[","^","^=","^^","^^=","{","|","|=","||","||=",
-"~","break","case","continue","delete","do","else","finally","instanceof","return","throw","try","typeof"],f="(?:^^|[+-]",i=0;i<b.length;++i)f+="|"+b[i].replace(/([^=<>:&a-z])/g,"\\$1");f+=")\\s*";return f}(),L=/&/g,M=/</g,N=/>/g,X=/\"/g,ea=/&lt;/g,fa=/&gt;/g,ga=/&apos;/g,ha=/&quot;/g,ja=/&amp;/g,ia=/&nbsp;/g,ka=/[\r\n]/g,K=null,aa=RegExp("[^<]+|<!--[\\s\\S]*?--\>|<!\\[CDATA\\[[\\s\\S]*?\\]\\]>|</?[a-zA-Z](?:[^>\"']|'[^']*'|\"[^\"]*\")*>|<","g"),ba=/^<\!--/,ca=/^<!\[CDATA\[/,da=/^<br\b/i,W=/^<(\/?)([a-zA-Z][a-zA-Z0-9]*)/,
-la=x({keywords:"break continue do else for if return while auto case char const default double enum extern float goto int long register short signed sizeof static struct switch typedef union unsigned void volatile catch class delete false import new operator private protected public this throw true try typeof alignof align_union asm axiom bool concept concept_map const_cast constexpr decltype dynamic_cast explicit export friend inline late_check mutable namespace nullptr reinterpret_cast static_assert static_cast template typeid typename using virtual wchar_t where break continue do else for if return while auto case char const default double enum extern float goto int long register short signed sizeof static struct switch typedef union unsigned void volatile catch class delete false import new operator private protected public this throw true try typeof abstract boolean byte extends final finally implements import instanceof null native package strictfp super synchronized throws transient as base by checked decimal delegate descending event fixed foreach from group implicit in interface internal into is lock object out override orderby params partial readonly ref sbyte sealed stackalloc string select uint ulong unchecked unsafe ushort var break continue do else for if return while auto case char const default double enum extern float goto int long register short signed sizeof static struct switch typedef union unsigned void volatile catch class delete false import new operator private protected public this throw true try typeof debugger eval export function get null set undefined var with Infinity NaN caller delete die do dump elsif eval exit foreach for goto if import last local my next no our print package redo require sub undef unless until use wantarray while BEGIN END break continue do else for if return while and as assert class def del elif except exec finally from global import in is lambda nonlocal not or pass print raise try with yield False True None break continue do else for if return while alias and begin case class def defined elsif end ensure false in module next nil not or redo rescue retry self super then true undef unless until when yield BEGIN END break continue do else for if return while case done elif esac eval fi function in local set then until ",
-hashComments:true,cStyleComments:true,multiLineStrings:true,regexLiterals:true}),G={};u(la,["default-code"]);u(B([],[[z,/^[^<?]+/],["dec",/^<!\w[^>]*(?:>|$)/],[C,/^<\!--[\s\S]*?(?:-\->|$)/],["lang-",/^<\?([\s\S]+?)(?:\?>|$)/],["lang-",/^<%([\s\S]+?)(?:%>|$)/],[E,/^(?:<[%?]|[%?]>)/],["lang-",/^<xmp\b[^>]*>([\s\S]+?)<\/xmp\b[^>]*>/i],["lang-js",/^<script\b[^>]*>([\s\S]*?)(<\/script\b[^>]*>)/i],["lang-css",/^<style\b[^>]*>([\s\S]*?)(<\/style\b[^>]*>)/i],["lang-in.tag",/^(<\/?[a-z][^<>]*>)/i]]),["default-markup",
-"htm","html","mxml","xhtml","xml","xsl"]);u(B([[z,/^[\s]+/,null," \t\r\n"],["atv",/^(?:\"[^\"]*\"?|\'[^\']*\'?)/,null,"\"'"]],[["tag",/^^<\/?[a-z](?:[\w.:-]*\w)?|\/?>$/i],["atn",/^(?!style[\s=]|on)[a-z](?:[\w:-]*\w)?/i],["lang-uq.val",/^=\s*([^>\'\"\s]*(?:[^>\'\"\s\/]|\/(?=\s)))/],[E,/^[=<>\/]+/],["lang-js",/^on\w+\s*=\s*\"([^\"]+)\"/i],["lang-js",/^on\w+\s*=\s*\'([^\']+)\'/i],["lang-js",/^on\w+\s*=\s*([^\"\'>\s]+)/i],["lang-css",/^style\s*=\s*\"([^\"]+)\"/i],["lang-css",/^style\s*=\s*\'([^\']+)\'/i],
-["lang-css",/^style\s*=\s*([^\"\'>\s]+)/i]]),["in.tag"]);u(B([],[["atv",/^[\s\S]+/]]),["uq.val"]);u(x({keywords:"break continue do else for if return while auto case char const default double enum extern float goto int long register short signed sizeof static struct switch typedef union unsigned void volatile catch class delete false import new operator private protected public this throw true try typeof alignof align_union asm axiom bool concept concept_map const_cast constexpr decltype dynamic_cast explicit export friend inline late_check mutable namespace nullptr reinterpret_cast static_assert static_cast template typeid typename using virtual wchar_t where ",
-hashComments:true,cStyleComments:true}),["c","cc","cpp","cxx","cyc","m"]);u(x({keywords:"null true false"}),["json"]);u(x({keywords:"break continue do else for if return while auto case char const default double enum extern float goto int long register short signed sizeof static struct switch typedef union unsigned void volatile catch class delete false import new operator private protected public this throw true try typeof abstract boolean byte extends final finally implements import instanceof null native package strictfp super synchronized throws transient as base by checked decimal delegate descending event fixed foreach from group implicit in interface internal into is lock object out override orderby params partial readonly ref sbyte sealed stackalloc string select uint ulong unchecked unsafe ushort var ",
-hashComments:true,cStyleComments:true,verbatimStrings:true}),["cs"]);u(x({keywords:"break continue do else for if return while auto case char const default double enum extern float goto int long register short signed sizeof static struct switch typedef union unsigned void volatile catch class delete false import new operator private protected public this throw true try typeof abstract boolean byte extends final finally implements import instanceof null native package strictfp super synchronized throws transient ",
-cStyleComments:true}),["java"]);u(x({keywords:"break continue do else for if return while case done elif esac eval fi function in local set then until ",hashComments:true,multiLineStrings:true}),["bsh","csh","sh"]);u(x({keywords:"break continue do else for if return while and as assert class def del elif except exec finally from global import in is lambda nonlocal not or pass print raise try with yield False True None ",hashComments:true,multiLineStrings:true,tripleQuotedStrings:true}),["cv","py"]);
-u(x({keywords:"caller delete die do dump elsif eval exit foreach for goto if import last local my next no our print package redo require sub undef unless until use wantarray while BEGIN END ",hashComments:true,multiLineStrings:true,regexLiterals:true}),["perl","pl","pm"]);u(x({keywords:"break continue do else for if return while alias and begin case class def defined elsif end ensure false in module next nil not or redo rescue retry self super then true undef unless until when yield BEGIN END ",hashComments:true,
-multiLineStrings:true,regexLiterals:true}),["rb"]);u(x({keywords:"break continue do else for if return while auto case char const default double enum extern float goto int long register short signed sizeof static struct switch typedef union unsigned void volatile catch class delete false import new operator private protected public this throw true try typeof debugger eval export function get null set undefined var with Infinity NaN ",cStyleComments:true,regexLiterals:true}),["js"]);u(B([],[[A,/^[\s\S]+/]]),
-["regex"]);window.PR_normalizedHtml=H;window.prettyPrintOne=function(b,f){var i={f:b,e:f};U(i);return i.a};window.prettyPrint=function(b){function f(){for(var t=window.PR_SHOULD_USE_CONTINUATION?j.now()+250:Infinity;q<o.length&&j.now()<t;q++){var p=o[q];if(p.className&&p.className.indexOf("prettyprint")>=0){var c=p.className.match(/\blang-(\w+)\b/);if(c)c=c[1];for(var d=false,a=p.parentNode;a;a=a.parentNode)if((a.tagName==="pre"||a.tagName==="code"||a.tagName==="xmp")&&a.className&&a.className.indexOf("prettyprint")>=
-0){d=true;break}if(!d){a=p;if(null===K){d=document.createElement("PRE");d.appendChild(document.createTextNode('<!DOCTYPE foo PUBLIC "foo bar">\n<foo />'));K=!/</.test(d.innerHTML)}if(K){d=a.innerHTML;if("XMP"===a.tagName)d=y(d);else{a=a;if("PRE"===a.tagName)a=true;else if(ka.test(d)){var k="";if(a.currentStyle)k=a.currentStyle.whiteSpace;else if(window.getComputedStyle)k=window.getComputedStyle(a,null).whiteSpace;a=!k||k==="pre"}else a=true;a||(d=d.replace(/(<br\s*\/?>)[\r\n]+/g,"$1").replace(/(?:[\r\n]+[ \t]*)+/g,
-" "))}d=d}else{d=[];for(a=a.firstChild;a;a=a.nextSibling)H(a,d);d=d.join("")}d=d.replace(/(?:\r\n?|\n)$/,"");m={f:d,e:c,b:p};U(m);if(p=m.a){c=m.b;if("XMP"===c.tagName){d=document.createElement("PRE");for(a=0;a<c.attributes.length;++a){k=c.attributes[a];if(k.specified)if(k.name.toLowerCase()==="class")d.className=k.value;else d.setAttribute(k.name,k.value)}d.innerHTML=p;c.parentNode.replaceChild(d,c)}else c.innerHTML=p}}}}if(q<o.length)setTimeout(f,250);else b&&b()}for(var i=[document.getElementsByTagName("pre"),
-document.getElementsByTagName("code"),document.getElementsByTagName("xmp")],o=[],l=0;l<i.length;++l)for(var n=0,r=i[l].length;n<r;++n)o.push(i[l][n]);i=null;var j=Date;j.now||(j={now:function(){return(new Date).getTime()}});var q=0,m;f()};window.PR={combinePrefixPatterns:O,createSimpleLexer:B,registerLangHandler:u,sourceDecorator:x,PR_ATTRIB_NAME:"atn",PR_ATTRIB_VALUE:"atv",PR_COMMENT:C,PR_DECLARATION:"dec",PR_KEYWORD:R,PR_LITERAL:J,PR_NOCODE:V,PR_PLAIN:z,PR_PUNCTUATION:E,PR_SOURCE:P,PR_STRING:A,
-PR_TAG:"tag",PR_TYPE:S}})()
-
-;
-
-// lang-sql.js
-// http://code.google.com/p/google-code-prettify/
-
-PR.registerLangHandler(PR.createSimpleLexer([["pln",/^[\t\n\r \xA0]+/,null,"\t\n\r \u00a0"],["str",/^(?:"(?:[^\"\\]|\\.)*"|'(?:[^\'\\]|\\.)*')/,null,"\"'"]],[["com",/^(?:--[^\r\n]*|\/\*[\s\S]*?(?:\*\/|$))/],["kwd",/^(?:ADD|ALL|ALTER|AND|ANY|AS|ASC|AUTHORIZATION|BACKUP|BEGIN|BETWEEN|BREAK|BROWSE|BULK|BY|CASCADE|CASE|CHECK|CHECKPOINT|CLOSE|CLUSTERED|COALESCE|COLLATE|COLUMN|COMMIT|COMPUTE|CONSTRAINT|CONTAINS|CONTAINSTABLE|CONTINUE|CONVERT|CREATE|CROSS|CURRENT|CURRENT_DATE|CURRENT_TIME|CURRENT_TIMESTAMP|CURRENT_USER|CURSOR|DATABASE|DBCC|DEALLOCATE|DECLARE|DEFAULT|DELETE|DENY|DESC|DISK|DISTINCT|DISTRIBUTED|DOUBLE|DROP|DUMMY|DUMP|ELSE|END|ERRLVL|ESCAPE|EXCEPT|EXEC|EXECUTE|EXISTS|EXIT|FETCH|FILE|FILLFACTOR|FOR|FOREIGN|FREETEXT|FREETEXTTABLE|FROM|FULL|FUNCTION|GOTO|GRANT|GROUP|HAVING|HOLDLOCK|IDENTITY|IDENTITYCOL|IDENTITY_INSERT|IF|IN|INDEX|INNER|INSERT|INTERSECT|INTO|IS|JOIN|KEY|KILL|LEFT|LIKE|LINENO|LOAD|NATIONAL|NOCHECK|NONCLUSTERED|NOT|NULL|NULLIF|OF|OFF|OFFSETS|ON|OPEN|OPENDATASOURCE|OPENQUERY|OPENROWSET|OPENXML|OPTION|OR|ORDER|OUTER|OVER|PERCENT|PLAN|PRECISION|PRIMARY|PRINT|PROC|PROCEDURE|PUBLIC|RAISERROR|READ|READTEXT|RECONFIGURE|REFERENCES|REPLICATION|RESTORE|RESTRICT|RETURN|REVOKE|RIGHT|ROLLBACK|ROWCOUNT|ROWGUIDCOL|RULE|SAVE|SCHEMA|SELECT|SESSION_USER|SET|SETUSER|SHUTDOWN|SOME|STATISTICS|SYSTEM_USER|TABLE|TEXTSIZE|THEN|TO|TOP|TRAN|TRANSACTION|TRIGGER|TRUNCATE|TSEQUAL|UNION|UNIQUE|UPDATE|UPDATETEXT|USE|USER|VALUES|VARYING|VIEW|WAITFOR|WHEN|WHERE|WHILE|WITH|WRITETEXT)(?=[^\w-]|$)/i,
-null],["lit",/^[+-]?(?:0x[\da-f]+|(?:(?:\.\d+|\d+(?:\.\d*)?)(?:e[+\-]?\d+)?))/i],["pln",/^[a-z_][\w-]*/i],["pun",/^[^\w\t\n\r \xA0\"\'][^\w\t\n\r \xA0+\-\"\']*/]]),["sql"])
-
+﻿var MiniProfiler = (function ($) {
+
+    var options,
+        container,
+        controls,
+        fetchedIds = [],
+        fetchingIds = []  // so we never pull down a profiler twice
+        ;
+
+    var hasLocalStorage = function () {
+        try {
+            return 'localStorage' in window && window['localStorage'] !== null;
+        } catch (e) {
+            return false;
+        }
+    };
+
+    var getVersionedKey = function (keyPrefix) {
+        return keyPrefix + '-' + options.version;
+    }
+
+    var save = function (keyPrefix, value) {
+        if (!hasLocalStorage()) { return; }
+
+        // clear old keys with this prefix, if any
+        for (var i = 0; i < localStorage.length; i++) {
+            if ((localStorage.key(i) || '').indexOf(keyPrefix) > -1) {
+                localStorage.removeItem(localStorage.key(i));
+            }
+        }
+
+        // save under this version
+        localStorage[getVersionedKey(keyPrefix)] = value;
+    };
+
+    var load = function (keyPrefix) {
+        if (!hasLocalStorage()) { return null; }
+
+        return localStorage[getVersionedKey(keyPrefix)];
+    };
+
+    var fetchTemplates = function (success) {
+        var key = 'mini-profiler-templates',
+            cached = load(key);
+
+        if (cached) {
+            $('body').append(cached);
+            success();
+        }
+        else {
+            $.get(options.path + 'mini-profiler-includes.tmpl?v=' + options.version, function (data) {
+                if (data) {
+                    save(key, data);
+                    $('body').append(data);
+                    success();
+                }
+            });
+        }
+    };
+
+    var fetchResults = function (ids) {
+        for (var i = 0, id; i < ids.length; i++) {
+            id = ids[i];
+            if ($.inArray(id, fetchedIds) < 0 && $.inArray(id, fetchingIds) < 0) {
+                var idx = fetchingIds.push(id) - 1;
+
+                $.ajax({
+                    url: options.path + 'mini-profiler-results?id=' + id + '&popup=1',
+                    dataType: 'json',
+                    success: function (json) {
+                        fetchedIds.push(id);
+                        buttonShow(json);
+                    },
+                    complete: function () {
+                        fetchingIds.splice(idx, 1);
+                    }
+                });
+            }
+        }
+    };
+
+    var renderTemplate = function (json) {
+        return $('#profilerTemplate').tmpl(json);
+    };
+
+    var buttonShow = function (json) {
+        var result = renderTemplate(json);
+
+        if (controls)
+            result.insertBefore(controls);
+        else
+            result.appendTo(container);
+
+        var button = result.find('.profiler-button'),
+            popup = result.find('.profiler-popup');
+
+        // button will appear in corner with the total profiling duration - click to show details
+        button.click(function () { buttonClick(button, popup); });
+
+        // small duration steps and the column with aggregate durations are hidden by default; allow toggling
+        toggleHidden(popup);
+
+        // lightbox in the queries
+        popup.find('.queries-show').click(function () { queriesShow($(this), result); });
+
+        // limit count
+        if (container.find('.profiler-result').length > options.maxTracesToShow)
+            container.find('.profiler-result').first().remove();
+        button.show();
+    };
+
+    var toggleHidden = function (popup) {
+        var trivial = popup.find('.toggle-trivial');
+        var childrenTime = popup.find('.toggle-duration-with-children');
+        var trivialGaps = popup.parent().find('.toggle-trivial-gaps');
+
+        childrenTime.add(trivial).add(trivialGaps).click(function () {
+            var link = $(this),
+                klass = link.attr('class').substr('toggle-'.length),
+                isHidden = link.text().indexOf('show') > -1;
+
+            popup.parent().find('.' + klass).toggle(isHidden);
+            link.text(link.text().replace(isHidden ? 'show' : 'hide', isHidden ? 'hide' : 'show'));
+
+            popupPreventHorizontalScroll(popup);
+        });
+
+        // if option is set or all our timings are trivial, go ahead and show them
+        if (options.showTrivial || trivial.data('show-on-load')) {
+            trivial.click();
+        }
+        // if option is set, go ahead and show time with children
+        if (options.showChildrenTime) {
+            childrenTime.click();
+        }
+    };
+
+    var buttonClick = function (button, popup) {
+        // we're toggling this button/popup
+        if (popup.is(':visible')) {
+            popupHide(button, popup);
+        }
+        else {
+            var visiblePopups = container.find('.profiler-popup:visible'),
+                theirButtons = visiblePopups.siblings('.profiler-button');
+
+            // hide any other popups
+            popupHide(theirButtons, visiblePopups);
+
+            // before showing the one we clicked
+            popupShow(button, popup);
+        }
+    };
+
+    var popupShow = function (button, popup) {
+        button.addClass('profiler-button-active');
+
+        popupSetDimensions(button, popup);
+
+        popup.show();
+
+        popupPreventHorizontalScroll(popup);
+    };
+
+    var popupSetDimensions = function (button, popup) {
+        var top = button.position().top - 1, // position next to the button we clicked
+            windowHeight = $(window).height(),
+            maxHeight = windowHeight - top - 40; // make sure the popup doesn't extend below the fold
+
+        popup
+            .css({ 'top': top, 'max-height': maxHeight })
+            .css(options.renderPosition, button.outerWidth() - 3); // move left or right, based on config
+    };
+
+    var popupPreventHorizontalScroll = function (popup) {
+        var childrenHeight = 0;
+
+        popup.children().each(function () { childrenHeight += $(this).height(); });
+
+        popup.css({ 'padding-right': childrenHeight > popup.height() ? 40 : 10 });
+    }
+
+    var popupHide = function (button, popup) {
+        button.removeClass('profiler-button-active');
+        popup.hide();
+    };
+
+    var queriesShow = function (link, result) {
+
+        var px = 30,
+            win = $(window),
+            width = win.width() - 2 * px,
+            height = win.height() - 2 * px,
+            queries = result.find('.profiler-queries');
+
+        // opaque background
+        $('<div class="profiler-queries-bg"/>').appendTo('body').css({ 'height': $(document).height() }).show();
+
+        // center the queries and ensure long content is scrolled
+        queries.css({ 'top': px, 'max-height': height, 'width': width }).css(options.renderPosition, px)
+            .find('table').css({ 'width': width });
+
+        // have to show everything before we can get a position for the first query
+        queries.show();
+
+        queriesScrollIntoView(link, queries, queries);
+
+        // syntax highlighting
+        prettyPrint();
+    };
+
+    var queriesScrollIntoView = function (link, queries, whatToScroll) {
+        var id = link.closest('tr').attr('data-timing-id'),
+            cells = queries.find('tr[data-timing-id="' + id + '"] td');
+
+        // ensure they're in view
+        whatToScroll.scrollTop(whatToScroll.scrollTop() + cells.first().position().top - 100);
+
+        // highlight and then fade back to original bg color; do it ourselves to prevent any conflicts w/ jquery.UI or other implementations of Resig's color plugin
+        cells.each(function () {
+            var cell = $(this),
+                highlightHex = '#FFFFBB',
+                highlightRgb = getRGB(highlightHex),
+                originalRgb = getRGB(cell.css('background-color')),
+                getColorDiff = function (fx, i) {
+                    // adapted from John Resig's color plugin: http://plugins.jquery.com/project/color
+                    return Math.max(Math.min(parseInt((fx.pos * (originalRgb[i] - highlightRgb[i])) + highlightRgb[i]), 255), 0);
+                };
+
+            // we need to animate some other property to piggy-back on the step function, so I choose you, opacity!
+            cell.css({ 'opacity': 1, 'background-color': highlightHex })
+                .animate({ 'opacity': 1 }, { duration: 2000, step: function (now, fx) {
+                    fx.elem.style['backgroundColor'] = "rgb(" + [getColorDiff(fx, 0), getColorDiff(fx, 1), getColorDiff(fx, 2)].join(",") + ")";
+                }
+                });
+        });
+    };
+
+    // Color Conversion functions from highlightFade
+    // By Blair Mitchelmore
+    // http://jquery.offput.ca/highlightFade/
+    // Parse strings looking for color tuples [255,255,255]
+    var getRGB = function (color) {
+        var result;
+
+        // Check if we're already dealing with an array of colors
+        if (color && color.constructor == Array && color.length == 3) return color;
+
+        // Look for rgb(num,num,num)
+        if (result = /rgb\(\s*([0-9]{1,3})\s*,\s*([0-9]{1,3})\s*,\s*([0-9]{1,3})\s*\)/.exec(color)) return [parseInt(result[1]), parseInt(result[2]), parseInt(result[3])];
+
+        // Look for rgb(num%,num%,num%)
+        if (result = /rgb\(\s*([0-9]+(?:\.[0-9]+)?)\%\s*,\s*([0-9]+(?:\.[0-9]+)?)\%\s*,\s*([0-9]+(?:\.[0-9]+)?)\%\s*\)/.exec(color)) return [parseFloat(result[1]) * 2.55, parseFloat(result[2]) * 2.55, parseFloat(result[3]) * 2.55];
+
+        // Look for #a0b1c2
+        if (result = /#([a-fA-F0-9]{2})([a-fA-F0-9]{2})([a-fA-F0-9]{2})/.exec(color)) return [parseInt(result[1], 16), parseInt(result[2], 16), parseInt(result[3], 16)];
+
+        // Look for #fff
+        if (result = /#([a-fA-F0-9])([a-fA-F0-9])([a-fA-F0-9])/.exec(color)) return [parseInt(result[1] + result[1], 16), parseInt(result[2] + result[2], 16), parseInt(result[3] + result[3], 16)];
+
+        // Look for rgba(0, 0, 0, 0) == transparent in Safari 3
+        if (result = /rgba\(0, 0, 0, 0\)/.exec(color)) return colors['transparent'];
+
+        return null;
+    };
+
+    var bindDocumentEvents = function () {
+        $(document).bind('click keyup', function (e) {
+
+            // this happens on every keystroke, and :visible is crazy expensive in IE <9
+            // and in this case, the display:none check is sufficient.
+            var popup = $('.profiler-popup').filter(function () { return $(this).css("display") !== "none"; });
+
+            if (!popup.length) {
+                return;
+            }
+
+            var button = popup.siblings('.profiler-button'),
+                queries = popup.closest('.profiler-result').find('.profiler-queries'),
+                bg = $('.profiler-queries-bg'),
+                isEscPress = e.type == 'keyup' && e.which == 27,
+                hidePopup = false,
+                hideQueries = false;
+
+            if (bg.is(':visible')) {
+                hideQueries = isEscPress || (e.type == 'click' && !$.contains(queries[0], e.target) && !$.contains(popup[0], e.target));
+            }
+            else if (popup.is(':visible')) {
+                hidePopup = isEscPress || (e.type == 'click' && !$.contains(popup[0], e.target) && !$.contains(button[0], e.target) && button[0] != e.target);
+            }
+
+            if (hideQueries) {
+                bg.remove();
+                queries.hide();
+            }
+
+            if (hidePopup) {
+                popupHide(button, popup);
+            }
+        });
+    };
+
+    var initFullView = function () {
+
+        // first, get jquery tmpl, then render and bind handlers
+        fetchTemplates(function () {
+
+            // profiler will be defined in the full page's head
+            renderTemplate(profiler).appendTo(container);
+
+            var popup = $('.profiler-popup');
+
+            toggleHidden(popup);
+
+            prettyPrint();
+
+            // since queries are already shown, just highlight and scroll when clicking a "1 sql" link
+            popup.find('.queries-show').click(function () {
+                queriesScrollIntoView($(this), $('.profiler-queries'), $(document));
+            });
+        });
+    };
+
+    var initControls = function (container) {
+        if (options.showControls) {
+            controls = $('<div class="profiler-controls"><span class="profiler-min-max">m</span><span class="profiler-clear">c</span></div>').appendTo(container);
+
+            $('.profiler-controls .profiler-min-max').click(function () {
+                container.toggleClass('profiler-min');
+            });
+
+            container.hover(function () {
+                if ($(this).hasClass('profiler-min')) {
+                    $(this).find('.profiler-min-max').show();
+                }
+            },
+            function () {
+                if ($(this).hasClass('profiler-min')) {
+                    $(this).find('.profiler-min-max').hide();
+                }
+            });
+
+            $('.profiler-controls .profiler-clear').click(function () {
+                container.find('.profiler-result').remove();
+            });
+        }
+        else {
+            container.addClass('profiler-no-controls');
+        }
+    };
+
+    var initPopupView = function () {
+        // all fetched profilings will go in here
+        container = $('<div class="profiler-results"/>').appendTo('body');
+
+        // MiniProfiler.RenderIncludes() sets which corner to render in - default is upper left
+        container.addClass(options.renderPosition);
+
+        //initialize the controls
+        initControls(container);
+
+        // we'll render results json via a jquery.tmpl - after we get the templates, we'll fetch the initial json to populate it
+        fetchTemplates(function () {
+            // get master page profiler results
+            fetchResults(options.ids);
+        });
+
+        // fetch profile results for any ajax calls
+        $(document).ajaxComplete(function (e, xhr, settings) {
+            if (xhr) {
+                // should be an array of strings, e.g. ["008c4813-9bd7-443d-9376-9441ec4d6a8c","16ff377b-8b9c-4c20-a7b5-97cd9fa7eea7"]
+                var stringIds = xhr.getResponseHeader('X-MiniProfiler-Ids');
+                if (stringIds) {
+                    var ids = typeof JSON != 'undefined' ? JSON.parse(stringIds) : eval(stringIds);
+                    fetchResults(ids);
+                }
+            }
+        });
+
+
+        // fetch results after ASP Ajax calls
+        if (typeof (Sys) != 'undefined' && typeof (Sys.WebForms) != 'undefined' && typeof (Sys.WebForms.PageRequestManager) != 'undefined') {
+            // Get the instance of PageRequestManager.
+            var PageRequestManager = Sys.WebForms.PageRequestManager.getInstance();
+
+            PageRequestManager.add_endRequest(function (sender, args) {
+                if (args) {
+                    var response = args.get_response();
+                    if (response.get_responseAvailable() && response._xmlHttpRequest != null) {
+                    var stringIds = args.get_response().getResponseHeader('X-MiniProfiler-Ids');
+                    if (stringIds) {
+                       var ids = typeof JSON != 'undefined' ? JSON.parse(stringIds) : eval(stringIds);
+                       fetchResults(ids);
+                    }
+                }
+             }
+            });
+        }
+
+        // some elements want to be hidden on certain doc events
+        bindDocumentEvents();
+    };
+
+    return {
+
+        init: function (opt) {
+
+            options = opt || {};
+
+            // when rendering a shared, full page, this div will exist
+            container = $('.profiler-result-full');
+
+            if (container.length) {
+                initFullView();
+            }
+            else {
+                initPopupView();
+            }
+        },
+
+        renderDate: function (jsonDate) { // JavaScriptSerializer sends dates as /Date(1308024322065)/
+            if (jsonDate) {
+                return (typeof jsonDate === 'string') ? new Date(parseInt(jsonDate.replace("/Date(", "").replace(")/", ""), 10)).toUTCString() : jsonDate;
+            }
+        },
+
+        renderIndent: function (depth) {
+            var result = '';
+            for (var i = 0; i < depth; i++) {
+                result += '&nbsp;';
+            }
+            return result;
+        },
+
+        renderExecuteType: function (typeId) {
+            // see MvcMiniProfiler.ExecuteType enum
+            switch (typeId) {
+                case 0: return 'None';
+                case 1: return 'NonQuery';
+                case 2: return 'Scalar';
+                case 3: return 'Reader';
+            }
+        },
+
+        shareUrl: function (id) {
+            return options.path + 'mini-profiler-results?id=' + id;
+        },
+
+        getSqlTimings: function (root) {
+            var result = [],
+                addToResults = function (timing) {
+                    if (timing.SqlTimings) {
+                        for (var i = 0, sqlTiming; i < timing.SqlTimings.length; i++) {
+                            sqlTiming = timing.SqlTimings[i];
+
+                            // HACK: add info about the parent Timing to each SqlTiming so UI can render
+                            sqlTiming.ParentTimingName = timing.Name;
+                            result.push(sqlTiming);
+                        }
+                    }
+
+                    if (timing.Children) {
+                        for (var i = 0; i < timing.Children.length; i++) {
+                            addToResults(timing.Children[i]);
+                        }
+                    }
+                };
+
+            // start adding at the root and recurse down
+            addToResults(root);
+
+            var removeDuration = function (list, duration) {
+
+                var newList = [];
+                for (var i = 0; i < list.length; i++) {
+
+                    var item = list[i];
+                    if (duration.start > item.start) {
+                        if (duration.start > item.finish) {
+                            newList.push(item);
+                            continue;
+                        }
+                        newList.push({ start: item.start, finish: duration.start });
+                    }
+
+                    if (duration.finish < item.finish) {
+                        if (duration.finish < item.start) {
+                            newList.push(item);
+                            continue;
+                        }
+                        newList.push({ start: duration.finish, finish: item.finish });
+                    }
+                }
+
+                return newList;
+            }
+
+            var processTimes = function (elem, parent) {
+                var duration = { start: elem.StartMilliseconds, finish: (elem.StartMilliseconds + elem.DurationMilliseconds) };
+                elem.richTiming = [duration];
+                if (parent != null) {
+                    elem.parent = parent;
+                    elem.parent.richTiming = removeDuration(elem.parent.richTiming, duration);
+                }
+
+                if (elem.Children) {
+                    for (var i = 0; i < elem.Children.length; i++) {
+                        processTimes(elem.Children[i], elem);
+                    }
+                }
+            };
+
+            processTimes(root, null);
+
+            // sort results by time
+            result.sort(function (a, b) { return a.StartMilliseconds - b.StartMilliseconds; });
+
+            var determineOverlap = function (gap, node) {
+                var overlap = 0;
+                for (var i = 0; i < node.richTiming.length; i++) {
+                    var current = node.richTiming[i];
+                    if (current.start > gap.finish) {
+                        break;
+                    }
+                    if (current.finish < gap.start) {
+                        continue;
+                    }
+
+                    overlap += Math.min(gap.finish, current.finish) - Math.max(gap.start, current.start);
+                }
+                return overlap;
+            }
+
+            var determineGap = function (gap, node, match) {
+                var overlap = determineOverlap(gap, node);
+                if (match == null || overlap > match.duration) {
+                    match = { name: node.Name, duration: overlap };
+                }
+                else if (match.name == node.Name) {
+                    match.duration += overlap;
+                }
+
+                if (node.Children) {
+                    for (var i = 0; i < node.Children.length; i++) {
+                        match = determineGap(gap, node.Children[i], match);
+                    }
+                }
+                return match;
+            };
+
+            var time = 0;
+            var prev = null;
+            $.each(result, function () {
+                this.prevGap = {
+                    duration: (this.StartMilliseconds - time).toFixed(2),
+                    start: time,
+                    finish: this.StartMilliseconds
+                };
+
+                this.prevGap.topReason = determineGap(this.prevGap, root, null);
+
+                time = this.StartMilliseconds + this.DurationMilliseconds;
+                prev = this;
+            });
+
+
+            if (result.length > 0) {
+                var me = result[result.length - 1];
+                me.nextGap = {
+                    duration: (root.DurationMilliseconds - time).toFixed(2),
+                    start: time,
+                    finish: root.DurationMilliseconds
+                };
+                me.nextGap.topReason = determineGap(me.nextGap, root, null);
+            }
+
+            return result;
+        },
+
+        fetchResultsExposed: function (ids) {
+            return fetchResults(ids);
+        },
+
+        formatDuration: function (duration) {
+            return (duration || 0).toFixed(1);
+        }
+    };
+})(jQuery);
+
+// prettify.js
+// http://code.google.com/p/google-code-prettify/
+
+window.PR_SHOULD_USE_CONTINUATION=true;window.PR_TAB_WIDTH=8;window.PR_normalizedHtml=window.PR=window.prettyPrintOne=window.prettyPrint=void 0;window._pr_isIE6=function(){var y=navigator&&navigator.userAgent&&navigator.userAgent.match(/\bMSIE ([678])\./);y=y?+y[1]:false;window._pr_isIE6=function(){return y};return y};
+(function(){function y(b){return b.replace(L,"&amp;").replace(M,"&lt;").replace(N,"&gt;")}function H(b,f,i){switch(b.nodeType){case 1:var o=b.tagName.toLowerCase();f.push("<",o);var l=b.attributes,n=l.length;if(n){if(i){for(var r=[],j=n;--j>=0;)r[j]=l[j];r.sort(function(q,m){return q.name<m.name?-1:q.name===m.name?0:1});l=r}for(j=0;j<n;++j){r=l[j];r.specified&&f.push(" ",r.name.toLowerCase(),'="',r.value.replace(L,"&amp;").replace(M,"&lt;").replace(N,"&gt;").replace(X,"&quot;"),'"')}}f.push(">");
+for(l=b.firstChild;l;l=l.nextSibling)H(l,f,i);if(b.firstChild||!/^(?:br|link|img)$/.test(o))f.push("</",o,">");break;case 3:case 4:f.push(y(b.nodeValue));break}}function O(b){function f(c){if(c.charAt(0)!=="\\")return c.charCodeAt(0);switch(c.charAt(1)){case "b":return 8;case "t":return 9;case "n":return 10;case "v":return 11;case "f":return 12;case "r":return 13;case "u":case "x":return parseInt(c.substring(2),16)||c.charCodeAt(1);case "0":case "1":case "2":case "3":case "4":case "5":case "6":case "7":return parseInt(c.substring(1),
+8);default:return c.charCodeAt(1)}}function i(c){if(c<32)return(c<16?"\\x0":"\\x")+c.toString(16);c=String.fromCharCode(c);if(c==="\\"||c==="-"||c==="["||c==="]")c="\\"+c;return c}function o(c){var d=c.substring(1,c.length-1).match(RegExp("\\\\u[0-9A-Fa-f]{4}|\\\\x[0-9A-Fa-f]{2}|\\\\[0-3][0-7]{0,2}|\\\\[0-7]{1,2}|\\\\[\\s\\S]|-|[^-\\\\]","g"));c=[];for(var a=[],k=d[0]==="^",e=k?1:0,h=d.length;e<h;++e){var g=d[e];switch(g){case "\\B":case "\\b":case "\\D":case "\\d":case "\\S":case "\\s":case "\\W":case "\\w":c.push(g);
+continue}g=f(g);var s;if(e+2<h&&"-"===d[e+1]){s=f(d[e+2]);e+=2}else s=g;a.push([g,s]);if(!(s<65||g>122)){s<65||g>90||a.push([Math.max(65,g)|32,Math.min(s,90)|32]);s<97||g>122||a.push([Math.max(97,g)&-33,Math.min(s,122)&-33])}}a.sort(function(v,w){return v[0]-w[0]||w[1]-v[1]});d=[];g=[NaN,NaN];for(e=0;e<a.length;++e){h=a[e];if(h[0]<=g[1]+1)g[1]=Math.max(g[1],h[1]);else d.push(g=h)}a=["["];k&&a.push("^");a.push.apply(a,c);for(e=0;e<d.length;++e){h=d[e];a.push(i(h[0]));if(h[1]>h[0]){h[1]+1>h[0]&&a.push("-");
+a.push(i(h[1]))}}a.push("]");return a.join("")}function l(c){for(var d=c.source.match(RegExp("(?:\\[(?:[^\\x5C\\x5D]|\\\\[\\s\\S])*\\]|\\\\u[A-Fa-f0-9]{4}|\\\\x[A-Fa-f0-9]{2}|\\\\[0-9]+|\\\\[^ux0-9]|\\(\\?[:!=]|[\\(\\)\\^]|[^\\x5B\\x5C\\(\\)\\^]+)","g")),a=d.length,k=[],e=0,h=0;e<a;++e){var g=d[e];if(g==="(")++h;else if("\\"===g.charAt(0))if((g=+g.substring(1))&&g<=h)k[g]=-1}for(e=1;e<k.length;++e)if(-1===k[e])k[e]=++n;for(h=e=0;e<a;++e){g=d[e];if(g==="("){++h;if(k[h]===undefined)d[e]="(?:"}else if("\\"===
+g.charAt(0))if((g=+g.substring(1))&&g<=h)d[e]="\\"+k[h]}for(h=e=0;e<a;++e)if("^"===d[e]&&"^"!==d[e+1])d[e]="";if(c.ignoreCase&&r)for(e=0;e<a;++e){g=d[e];c=g.charAt(0);if(g.length>=2&&c==="[")d[e]=o(g);else if(c!=="\\")d[e]=g.replace(/[a-zA-Z]/g,function(s){s=s.charCodeAt(0);return"["+String.fromCharCode(s&-33,s|32)+"]"})}return d.join("")}for(var n=0,r=false,j=false,q=0,m=b.length;q<m;++q){var t=b[q];if(t.ignoreCase)j=true;else if(/[a-z]/i.test(t.source.replace(/\\u[0-9a-f]{4}|\\x[0-9a-f]{2}|\\[^ux]/gi,
+""))){r=true;j=false;break}}var p=[];q=0;for(m=b.length;q<m;++q){t=b[q];if(t.global||t.multiline)throw Error(""+t);p.push("(?:"+l(t)+")")}return RegExp(p.join("|"),j?"gi":"g")}function Y(b){var f=0;return function(i){for(var o=null,l=0,n=0,r=i.length;n<r;++n)switch(i.charAt(n)){case "\t":o||(o=[]);o.push(i.substring(l,n));l=b-f%b;for(f+=l;l>=0;l-=16)o.push("                ".substring(0,l));l=n+1;break;case "\n":f=0;break;default:++f}if(!o)return i;o.push(i.substring(l));return o.join("")}}function I(b,
+f,i,o){if(f){b={source:f,c:b};i(b);o.push.apply(o,b.d)}}function B(b,f){var i={},o;(function(){for(var r=b.concat(f),j=[],q={},m=0,t=r.length;m<t;++m){var p=r[m],c=p[3];if(c)for(var d=c.length;--d>=0;)i[c.charAt(d)]=p;p=p[1];c=""+p;if(!q.hasOwnProperty(c)){j.push(p);q[c]=null}}j.push(/[\0-\uffff]/);o=O(j)})();var l=f.length;function n(r){for(var j=r.c,q=[j,z],m=0,t=r.source.match(o)||[],p={},c=0,d=t.length;c<d;++c){var a=t[c],k=p[a],e=void 0,h;if(typeof k==="string")h=false;else{var g=i[a.charAt(0)];
+if(g){e=a.match(g[1]);k=g[0]}else{for(h=0;h<l;++h){g=f[h];if(e=a.match(g[1])){k=g[0];break}}e||(k=z)}if((h=k.length>=5&&"lang-"===k.substring(0,5))&&!(e&&typeof e[1]==="string")){h=false;k=P}h||(p[a]=k)}g=m;m+=a.length;if(h){h=e[1];var s=a.indexOf(h),v=s+h.length;if(e[2]){v=a.length-e[2].length;s=v-h.length}k=k.substring(5);I(j+g,a.substring(0,s),n,q);I(j+g+s,h,Q(k,h),q);I(j+g+v,a.substring(v),n,q)}else q.push(j+g,k)}r.d=q}return n}function x(b){var f=[],i=[];if(b.tripleQuotedStrings)f.push([A,/^(?:\'\'\'(?:[^\'\\]|\\[\s\S]|\'{1,2}(?=[^\']))*(?:\'\'\'|$)|\"\"\"(?:[^\"\\]|\\[\s\S]|\"{1,2}(?=[^\"]))*(?:\"\"\"|$)|\'(?:[^\\\']|\\[\s\S])*(?:\'|$)|\"(?:[^\\\"]|\\[\s\S])*(?:\"|$))/,
+null,"'\""]);else b.multiLineStrings?f.push([A,/^(?:\'(?:[^\\\']|\\[\s\S])*(?:\'|$)|\"(?:[^\\\"]|\\[\s\S])*(?:\"|$)|\`(?:[^\\\`]|\\[\s\S])*(?:\`|$))/,null,"'\"`"]):f.push([A,/^(?:\'(?:[^\\\'\r\n]|\\.)*(?:\'|$)|\"(?:[^\\\"\r\n]|\\.)*(?:\"|$))/,null,"\"'"]);b.verbatimStrings&&i.push([A,/^@\"(?:[^\"]|\"\")*(?:\"|$)/,null]);if(b.hashComments)if(b.cStyleComments){f.push([C,/^#(?:(?:define|elif|else|endif|error|ifdef|include|ifndef|line|pragma|undef|warning)\b|[^\r\n]*)/,null,"#"]);i.push([A,/^<(?:(?:(?:\.\.\/)*|\/?)(?:[\w-]+(?:\/[\w-]+)+)?[\w-]+\.h|[a-z]\w*)>/,
+null])}else f.push([C,/^#[^\r\n]*/,null,"#"]);if(b.cStyleComments){i.push([C,/^\/\/[^\r\n]*/,null]);i.push([C,/^\/\*[\s\S]*?(?:\*\/|$)/,null])}b.regexLiterals&&i.push(["lang-regex",RegExp("^"+Z+"(/(?=[^/*])(?:[^/\\x5B\\x5C]|\\x5C[\\s\\S]|\\x5B(?:[^\\x5C\\x5D]|\\x5C[\\s\\S])*(?:\\x5D|$))+/)")]);b=b.keywords.replace(/^\s+|\s+$/g,"");b.length&&i.push([R,RegExp("^(?:"+b.replace(/\s+/g,"|")+")\\b"),null]);f.push([z,/^\s+/,null," \r\n\t\u00a0"]);i.push([J,/^@[a-z_$][a-z_$@0-9]*/i,null],[S,/^@?[A-Z]+[a-z][A-Za-z_$@0-9]*/,
+null],[z,/^[a-z_$][a-z_$@0-9]*/i,null],[J,/^(?:0x[a-f0-9]+|(?:\d(?:_\d+)*\d*(?:\.\d*)?|\.\d\+)(?:e[+\-]?\d+)?)[a-z]*/i,null,"0123456789"],[E,/^.[^\s\w\.$@\'\"\`\/\#]*/,null]);return B(f,i)}function $(b){function f(D){if(D>r){if(j&&j!==q){n.push("</span>");j=null}if(!j&&q){j=q;n.push('<span class="',j,'">')}var T=y(p(i.substring(r,D))).replace(e?d:c,"$1&#160;");e=k.test(T);n.push(T.replace(a,s));r=D}}var i=b.source,o=b.g,l=b.d,n=[],r=0,j=null,q=null,m=0,t=0,p=Y(window.PR_TAB_WIDTH),c=/([\r\n ]) /g,
+d=/(^| ) /gm,a=/\r\n?|\n/g,k=/[ \r\n]$/,e=true,h=window._pr_isIE6();h=h?b.b.tagName==="PRE"?h===6?"&#160;\r\n":h===7?"&#160;<br>\r":"&#160;\r":"&#160;<br />":"<br />";var g=b.b.className.match(/\blinenums\b(?::(\d+))?/),s;if(g){for(var v=[],w=0;w<10;++w)v[w]=h+'</li><li class="L'+w+'">';var F=g[1]&&g[1].length?g[1]-1:0;n.push('<ol class="linenums"><li class="L',F%10,'"');F&&n.push(' value="',F+1,'"');n.push(">");s=function(){var D=v[++F%10];return j?"</span>"+D+'<span class="'+j+'">':D}}else s=h;
+for(;;)if(m<o.length?t<l.length?o[m]<=l[t]:true:false){f(o[m]);if(j){n.push("</span>");j=null}n.push(o[m+1]);m+=2}else if(t<l.length){f(l[t]);q=l[t+1];t+=2}else break;f(i.length);j&&n.push("</span>");g&&n.push("</li></ol>");b.a=n.join("")}function u(b,f){for(var i=f.length;--i>=0;){var o=f[i];if(G.hasOwnProperty(o))"console"in window&&console.warn("cannot override language handler %s",o);else G[o]=b}}function Q(b,f){b&&G.hasOwnProperty(b)||(b=/^\s*</.test(f)?"default-markup":"default-code");return G[b]}
+function U(b){var f=b.f,i=b.e;b.a=f;try{var o,l=f.match(aa);f=[];var n=0,r=[];if(l)for(var j=0,q=l.length;j<q;++j){var m=l[j];if(m.length>1&&m.charAt(0)==="<"){if(!ba.test(m))if(ca.test(m)){f.push(m.substring(9,m.length-3));n+=m.length-12}else if(da.test(m)){f.push("\n");++n}else if(m.indexOf(V)>=0&&m.replace(/\s(\w+)\s*=\s*(?:\"([^\"]*)\"|'([^\']*)'|(\S+))/g,' $1="$2$3$4"').match(/[cC][lL][aA][sS][sS]=\"[^\"]*\bnocode\b/)){var t=m.match(W)[2],p=1,c;c=j+1;a:for(;c<q;++c){var d=l[c].match(W);if(d&&
+d[2]===t)if(d[1]==="/"){if(--p===0)break a}else++p}if(c<q){r.push(n,l.slice(j,c+1).join(""));j=c}else r.push(n,m)}else r.push(n,m)}else{var a;p=m;var k=p.indexOf("&");if(k<0)a=p;else{for(--k;(k=p.indexOf("&#",k+1))>=0;){var e=p.indexOf(";",k);if(e>=0){var h=p.substring(k+3,e),g=10;if(h&&h.charAt(0)==="x"){h=h.substring(1);g=16}var s=parseInt(h,g);isNaN(s)||(p=p.substring(0,k)+String.fromCharCode(s)+p.substring(e+1))}}a=p.replace(ea,"<").replace(fa,">").replace(ga,"'").replace(ha,'"').replace(ia," ").replace(ja,
+"&")}f.push(a);n+=a.length}}o={source:f.join(""),h:r};var v=o.source;b.source=v;b.c=0;b.g=o.h;Q(i,v)(b);$(b)}catch(w){if("console"in window)console.log(w&&w.stack?w.stack:w)}}var A="str",R="kwd",C="com",S="typ",J="lit",E="pun",z="pln",P="src",V="nocode",Z=function(){for(var b=["!","!=","!==","#","%","%=","&","&&","&&=","&=","(","*","*=","+=",",","-=","->","/","/=",":","::",";","<","<<","<<=","<=","=","==","===",">",">=",">>",">>=",">>>",">>>=","?","@","[","^","^=","^^","^^=","{","|","|=","||","||=",
+"~","break","case","continue","delete","do","else","finally","instanceof","return","throw","try","typeof"],f="(?:^^|[+-]",i=0;i<b.length;++i)f+="|"+b[i].replace(/([^=<>:&a-z])/g,"\\$1");f+=")\\s*";return f}(),L=/&/g,M=/</g,N=/>/g,X=/\"/g,ea=/&lt;/g,fa=/&gt;/g,ga=/&apos;/g,ha=/&quot;/g,ja=/&amp;/g,ia=/&nbsp;/g,ka=/[\r\n]/g,K=null,aa=RegExp("[^<]+|<!--[\\s\\S]*?--\>|<!\\[CDATA\\[[\\s\\S]*?\\]\\]>|</?[a-zA-Z](?:[^>\"']|'[^']*'|\"[^\"]*\")*>|<","g"),ba=/^<\!--/,ca=/^<!\[CDATA\[/,da=/^<br\b/i,W=/^<(\/?)([a-zA-Z][a-zA-Z0-9]*)/,
+la=x({keywords:"break continue do else for if return while auto case char const default double enum extern float goto int long register short signed sizeof static struct switch typedef union unsigned void volatile catch class delete false import new operator private protected public this throw true try typeof alignof align_union asm axiom bool concept concept_map const_cast constexpr decltype dynamic_cast explicit export friend inline late_check mutable namespace nullptr reinterpret_cast static_assert static_cast template typeid typename using virtual wchar_t where break continue do else for if return while auto case char const default double enum extern float goto int long register short signed sizeof static struct switch typedef union unsigned void volatile catch class delete false import new operator private protected public this throw true try typeof abstract boolean byte extends final finally implements import instanceof null native package strictfp super synchronized throws transient as base by checked decimal delegate descending event fixed foreach from group implicit in interface internal into is lock object out override orderby params partial readonly ref sbyte sealed stackalloc string select uint ulong unchecked unsafe ushort var break continue do else for if return while auto case char const default double enum extern float goto int long register short signed sizeof static struct switch typedef union unsigned void volatile catch class delete false import new operator private protected public this throw true try typeof debugger eval export function get null set undefined var with Infinity NaN caller delete die do dump elsif eval exit foreach for goto if import last local my next no our print package redo require sub undef unless until use wantarray while BEGIN END break continue do else for if return while and as assert class def del elif except exec finally from global import in is lambda nonlocal not or pass print raise try with yield False True None break continue do else for if return while alias and begin case class def defined elsif end ensure false in module next nil not or redo rescue retry self super then true undef unless until when yield BEGIN END break continue do else for if return while case done elif esac eval fi function in local set then until ",
+hashComments:true,cStyleComments:true,multiLineStrings:true,regexLiterals:true}),G={};u(la,["default-code"]);u(B([],[[z,/^[^<?]+/],["dec",/^<!\w[^>]*(?:>|$)/],[C,/^<\!--[\s\S]*?(?:-\->|$)/],["lang-",/^<\?([\s\S]+?)(?:\?>|$)/],["lang-",/^<%([\s\S]+?)(?:%>|$)/],[E,/^(?:<[%?]|[%?]>)/],["lang-",/^<xmp\b[^>]*>([\s\S]+?)<\/xmp\b[^>]*>/i],["lang-js",/^<script\b[^>]*>([\s\S]*?)(<\/script\b[^>]*>)/i],["lang-css",/^<style\b[^>]*>([\s\S]*?)(<\/style\b[^>]*>)/i],["lang-in.tag",/^(<\/?[a-z][^<>]*>)/i]]),["default-markup",
+"htm","html","mxml","xhtml","xml","xsl"]);u(B([[z,/^[\s]+/,null," \t\r\n"],["atv",/^(?:\"[^\"]*\"?|\'[^\']*\'?)/,null,"\"'"]],[["tag",/^^<\/?[a-z](?:[\w.:-]*\w)?|\/?>$/i],["atn",/^(?!style[\s=]|on)[a-z](?:[\w:-]*\w)?/i],["lang-uq.val",/^=\s*([^>\'\"\s]*(?:[^>\'\"\s\/]|\/(?=\s)))/],[E,/^[=<>\/]+/],["lang-js",/^on\w+\s*=\s*\"([^\"]+)\"/i],["lang-js",/^on\w+\s*=\s*\'([^\']+)\'/i],["lang-js",/^on\w+\s*=\s*([^\"\'>\s]+)/i],["lang-css",/^style\s*=\s*\"([^\"]+)\"/i],["lang-css",/^style\s*=\s*\'([^\']+)\'/i],
+["lang-css",/^style\s*=\s*([^\"\'>\s]+)/i]]),["in.tag"]);u(B([],[["atv",/^[\s\S]+/]]),["uq.val"]);u(x({keywords:"break continue do else for if return while auto case char const default double enum extern float goto int long register short signed sizeof static struct switch typedef union unsigned void volatile catch class delete false import new operator private protected public this throw true try typeof alignof align_union asm axiom bool concept concept_map const_cast constexpr decltype dynamic_cast explicit export friend inline late_check mutable namespace nullptr reinterpret_cast static_assert static_cast template typeid typename using virtual wchar_t where ",
+hashComments:true,cStyleComments:true}),["c","cc","cpp","cxx","cyc","m"]);u(x({keywords:"null true false"}),["json"]);u(x({keywords:"break continue do else for if return while auto case char const default double enum extern float goto int long register short signed sizeof static struct switch typedef union unsigned void volatile catch class delete false import new operator private protected public this throw true try typeof abstract boolean byte extends final finally implements import instanceof null native package strictfp super synchronized throws transient as base by checked decimal delegate descending event fixed foreach from group implicit in interface internal into is lock object out override orderby params partial readonly ref sbyte sealed stackalloc string select uint ulong unchecked unsafe ushort var ",
+hashComments:true,cStyleComments:true,verbatimStrings:true}),["cs"]);u(x({keywords:"break continue do else for if return while auto case char const default double enum extern float goto int long register short signed sizeof static struct switch typedef union unsigned void volatile catch class delete false import new operator private protected public this throw true try typeof abstract boolean byte extends final finally implements import instanceof null native package strictfp super synchronized throws transient ",
+cStyleComments:true}),["java"]);u(x({keywords:"break continue do else for if return while case done elif esac eval fi function in local set then until ",hashComments:true,multiLineStrings:true}),["bsh","csh","sh"]);u(x({keywords:"break continue do else for if return while and as assert class def del elif except exec finally from global import in is lambda nonlocal not or pass print raise try with yield False True None ",hashComments:true,multiLineStrings:true,tripleQuotedStrings:true}),["cv","py"]);
+u(x({keywords:"caller delete die do dump elsif eval exit foreach for goto if import last local my next no our print package redo require sub undef unless until use wantarray while BEGIN END ",hashComments:true,multiLineStrings:true,regexLiterals:true}),["perl","pl","pm"]);u(x({keywords:"break continue do else for if return while alias and begin case class def defined elsif end ensure false in module next nil not or redo rescue retry self super then true undef unless until when yield BEGIN END ",hashComments:true,
+multiLineStrings:true,regexLiterals:true}),["rb"]);u(x({keywords:"break continue do else for if return while auto case char const default double enum extern float goto int long register short signed sizeof static struct switch typedef union unsigned void volatile catch class delete false import new operator private protected public this throw true try typeof debugger eval export function get null set undefined var with Infinity NaN ",cStyleComments:true,regexLiterals:true}),["js"]);u(B([],[[A,/^[\s\S]+/]]),
+["regex"]);window.PR_normalizedHtml=H;window.prettyPrintOne=function(b,f){var i={f:b,e:f};U(i);return i.a};window.prettyPrint=function(b){function f(){for(var t=window.PR_SHOULD_USE_CONTINUATION?j.now()+250:Infinity;q<o.length&&j.now()<t;q++){var p=o[q];if(p.className&&p.className.indexOf("prettyprint")>=0){var c=p.className.match(/\blang-(\w+)\b/);if(c)c=c[1];for(var d=false,a=p.parentNode;a;a=a.parentNode)if((a.tagName==="pre"||a.tagName==="code"||a.tagName==="xmp")&&a.className&&a.className.indexOf("prettyprint")>=
+0){d=true;break}if(!d){a=p;if(null===K){d=document.createElement("PRE");d.appendChild(document.createTextNode('<!DOCTYPE foo PUBLIC "foo bar">\n<foo />'));K=!/</.test(d.innerHTML)}if(K){d=a.innerHTML;if("XMP"===a.tagName)d=y(d);else{a=a;if("PRE"===a.tagName)a=true;else if(ka.test(d)){var k="";if(a.currentStyle)k=a.currentStyle.whiteSpace;else if(window.getComputedStyle)k=window.getComputedStyle(a,null).whiteSpace;a=!k||k==="pre"}else a=true;a||(d=d.replace(/(<br\s*\/?>)[\r\n]+/g,"$1").replace(/(?:[\r\n]+[ \t]*)+/g,
+" "))}d=d}else{d=[];for(a=a.firstChild;a;a=a.nextSibling)H(a,d);d=d.join("")}d=d.replace(/(?:\r\n?|\n)$/,"");m={f:d,e:c,b:p};U(m);if(p=m.a){c=m.b;if("XMP"===c.tagName){d=document.createElement("PRE");for(a=0;a<c.attributes.length;++a){k=c.attributes[a];if(k.specified)if(k.name.toLowerCase()==="class")d.className=k.value;else d.setAttribute(k.name,k.value)}d.innerHTML=p;c.parentNode.replaceChild(d,c)}else c.innerHTML=p}}}}if(q<o.length)setTimeout(f,250);else b&&b()}for(var i=[document.getElementsByTagName("pre"),
+document.getElementsByTagName("code"),document.getElementsByTagName("xmp")],o=[],l=0;l<i.length;++l)for(var n=0,r=i[l].length;n<r;++n)o.push(i[l][n]);i=null;var j=Date;j.now||(j={now:function(){return(new Date).getTime()}});var q=0,m;f()};window.PR={combinePrefixPatterns:O,createSimpleLexer:B,registerLangHandler:u,sourceDecorator:x,PR_ATTRIB_NAME:"atn",PR_ATTRIB_VALUE:"atv",PR_COMMENT:C,PR_DECLARATION:"dec",PR_KEYWORD:R,PR_LITERAL:J,PR_NOCODE:V,PR_PLAIN:z,PR_PUNCTUATION:E,PR_SOURCE:P,PR_STRING:A,
+PR_TAG:"tag",PR_TYPE:S}})()
+
+;
+
+// lang-sql.js
+// http://code.google.com/p/google-code-prettify/
+
+PR.registerLangHandler(PR.createSimpleLexer([["pln",/^[\t\n\r \xA0]+/,null,"\t\n\r \u00a0"],["str",/^(?:"(?:[^\"\\]|\\.)*"|'(?:[^\'\\]|\\.)*')/,null,"\"'"]],[["com",/^(?:--[^\r\n]*|\/\*[\s\S]*?(?:\*\/|$))/],["kwd",/^(?:ADD|ALL|ALTER|AND|ANY|AS|ASC|AUTHORIZATION|BACKUP|BEGIN|BETWEEN|BREAK|BROWSE|BULK|BY|CASCADE|CASE|CHECK|CHECKPOINT|CLOSE|CLUSTERED|COALESCE|COLLATE|COLUMN|COMMIT|COMPUTE|CONSTRAINT|CONTAINS|CONTAINSTABLE|CONTINUE|CONVERT|CREATE|CROSS|CURRENT|CURRENT_DATE|CURRENT_TIME|CURRENT_TIMESTAMP|CURRENT_USER|CURSOR|DATABASE|DBCC|DEALLOCATE|DECLARE|DEFAULT|DELETE|DENY|DESC|DISK|DISTINCT|DISTRIBUTED|DOUBLE|DROP|DUMMY|DUMP|ELSE|END|ERRLVL|ESCAPE|EXCEPT|EXEC|EXECUTE|EXISTS|EXIT|FETCH|FILE|FILLFACTOR|FOR|FOREIGN|FREETEXT|FREETEXTTABLE|FROM|FULL|FUNCTION|GOTO|GRANT|GROUP|HAVING|HOLDLOCK|IDENTITY|IDENTITYCOL|IDENTITY_INSERT|IF|IN|INDEX|INNER|INSERT|INTERSECT|INTO|IS|JOIN|KEY|KILL|LEFT|LIKE|LINENO|LOAD|NATIONAL|NOCHECK|NONCLUSTERED|NOT|NULL|NULLIF|OF|OFF|OFFSETS|ON|OPEN|OPENDATASOURCE|OPENQUERY|OPENROWSET|OPENXML|OPTION|OR|ORDER|OUTER|OVER|PERCENT|PLAN|PRECISION|PRIMARY|PRINT|PROC|PROCEDURE|PUBLIC|RAISERROR|READ|READTEXT|RECONFIGURE|REFERENCES|REPLICATION|RESTORE|RESTRICT|RETURN|REVOKE|RIGHT|ROLLBACK|ROWCOUNT|ROWGUIDCOL|RULE|SAVE|SCHEMA|SELECT|SESSION_USER|SET|SETUSER|SHUTDOWN|SOME|STATISTICS|SYSTEM_USER|TABLE|TEXTSIZE|THEN|TO|TOP|TRAN|TRANSACTION|TRIGGER|TRUNCATE|TSEQUAL|UNION|UNIQUE|UPDATE|UPDATETEXT|USE|USER|VALUES|VARYING|VIEW|WAITFOR|WHEN|WHERE|WHILE|WITH|WRITETEXT)(?=[^\w-]|$)/i,
+null],["lit",/^[+-]?(?:0x[\da-f]+|(?:(?:\.\d+|\d+(?:\.\d*)?)(?:e[+\-]?\d+)?))/i],["pln",/^[a-z_][\w-]*/i],["pun",/^[^\w\t\n\r \xA0\"\'][^\w\t\n\r \xA0+\-\"\']*/]]),["sql"])
+
 ;